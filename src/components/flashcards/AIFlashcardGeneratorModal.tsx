'use client';

import React, { useState, useRef } from 'react';
import { X, Wand2, Loader2, FileText, Type, Upload, Sparkles, Clock, CheckCircle } from 'lucide-react';
import { toast } from 'react-hot-toast';
import { AIFlashcardGeneratorService, AIFlashcardParams, AIFlashcardResponse } from '@/services/ai-flashcard-generator.service';
import { FlashcardsService } from '@/services/flashcards.service';
import { useAuth } from '@/contexts/AuthContext';
import { useSubscription } from '@/contexts/SubscriptionContext';
import { Button } from '@/components/ui/button';
import { Input } from '@/components/ui/input';
import { Textarea } from '@/components/ui/textarea';
import { Label } from '@/components/ui/label';
import { RadioGroup, RadioGroupItem } from '@/components/ui/radio-group';

interface AIFlashcardGeneratorModalProps {
  isOpen: boolean;
  onClose: () => void;
  onFlashcardsGenerated?: () => void;
}

type GenerationMode = 'theme' | 'text' | 'pdf';

export default function AIFlashcardGeneratorModal({
  isOpen,
  onClose,
  onFlashcardsGenerated
}: AIFlashcardGeneratorModalProps) {
  const { user } = useAuth();
  const { hasReachedLimit, subscriptionLimits, refreshLimits } = useSubscription();
  const fileInputRef = useRef<HTMLInputElement>(null);
  
  const [mode, setMode] = useState<GenerationMode>('theme');
  const [isGenerating, setIsGenerating] = useState(false);
  const [isExtractingPdf, setIsExtractingPdf] = useState(false);
  const [processingStatus, setProcessingStatus] = useState<string>('');
  
  // Estados para processamento assíncrono
  const [sessionId, setSessionId] = useState<string | null>(null);
  const [progress, setProgress] = useState<any>(null);
  const [isPolling, setIsPolling] = useState(false);
  
  // Estados para diferentes modos
  const [theme, setTheme] = useState('');
  const [text, setText] = useState('');
  const [pdfFile, setPdfFile] = useState<File | null>(null);
  const [pdfContent, setPdfContent] = useState('');
  
  // Configurações gerais
  const [deckName, setDeckName] = useState('');
  const [numberOfCards, setNumberOfCards] = useState(10);
  const [difficulty, setDifficulty] = useState<'easy' | 'medium' | 'hard'>('medium');

  const handleClose = () => {
    if (!isGenerating && !isExtractingPdf && !isPolling) {
      setMode('theme');
      setTheme('');
      setText('');
      setPdfFile(null);
      setPdfContent('');
      setDeckName('');
      setNumberOfCards(10);
      setDifficulty('medium');
<<<<<<< HEAD
      setSessionId(null);
      setProgress(null);
      setIsPolling(false);
=======
      setProcessingStatus('');
>>>>>>> 5e93e846
      onClose();
    }
  };

  // Função para mapear status para mensagens amigáveis
  const getStatusMessage = (status: string): string => {
    switch (status) {
      case 'pending':
        return 'Aguardando processamento...';
      case 'processing':
        return 'Gerando flashcards com IA...';
      case 'completed':
        return 'Flashcards gerados com sucesso!';
      case 'failed':
        return 'Erro no processamento';
      default:
        return 'Processando...';
    }
  };

  // Função para obter ícone baseado no status
  const getStatusIcon = (status: string) => {
    switch (status) {
      case 'pending':
        return <Clock className="h-4 w-4 text-yellow-500" />;
      case 'processing':
        return <Loader2 className="h-4 w-4 text-blue-500 animate-spin" />;
      case 'completed':
        return <CheckCircle className="h-4 w-4 text-green-500" />;
      case 'failed':
        return <X className="h-4 w-4 text-red-500" />;
      default:
        return <Loader2 className="h-4 w-4 text-blue-500 animate-spin" />;
    }
  };

  const handlePdfUpload = async (file: File) => {
    if (file.type !== 'application/pdf') {
      toast.error('Por favor, selecione apenas arquivos PDF.')
      return
    }

    if (file.size > 10 * 1024 * 1024) { // 10MB limit
      toast.error('O arquivo PDF deve ter no máximo 10MB.')
      return
    }

    setPdfFile(file)
    setIsExtractingPdf(true)

    try {
      const formData = new FormData()
      formData.append('file', file)

      const response = await fetch('/api/parse-pdf', {
        method: 'POST',
        body: formData,
      })

      if (!response.ok) {
        const errorData = await response.json()
        throw new Error(errorData.error || 'Erro ao processar PDF')
      }

      const data = await response.json()
      setPdfContent(data.text.trim())
      toast.success(`Texto extraído com sucesso! ${data.pages} páginas processadas.`)
    } catch (error) {
      console.error('Erro ao extrair texto do PDF:', error)
      toast.error('Erro ao processar o PDF. Tente novamente.')
      setPdfFile(null)
    } finally {
      setIsExtractingPdf(false)
    }
  }

  const generateFlashcards = async () => {
    if (!user) {
      toast.error('Você precisa estar logado para gerar flashcards.');
      return;
    }

    // Validações por modo
    if (mode === 'theme' && !theme.trim()) {
      toast.error('Por favor, insira um tema para gerar os flashcards.');
      return;
    }

    if (mode === 'text' && !text.trim()) {
      toast.error('Por favor, insira o texto para gerar os flashcards.');
      return;
    }

    if (mode === 'pdf' && (!pdfFile || !pdfContent.trim())) {
      toast.error('Por favor, selecione um arquivo PDF válido.');
      return;
    }

    if (!deckName.trim()) {
      toast.error('Por favor, insira um nome para o deck.');
      return;
    }

    // Verificar limites de assinatura
    const hasProAccess = subscriptionLimits?.plan !== 'free';
    if (!hasProAccess) {
      toast.error('A geração de flashcards por IA é exclusiva para usuários Pro.');
      return;
    }

    if (hasReachedLimit('ai_generations')) {
      toast.error('Você atingiu o limite de gerações de IA do seu plano.');
      return;
    }

    setIsGenerating(true);
    setProcessingStatus('pending');

    try {
      // Callback para atualizar o progresso
      const onProgress = (status: string) => {
        setProcessingStatus(status);
      };

      // Gerar flashcards com IA baseado no modo
      let response: any;
      
      if (mode === 'theme') {
        response = await AIFlashcardGeneratorService.generateFromTheme({
          theme: theme.trim(),
          deckName: deckName.trim(),
          numberOfCards,
          difficulty
        }, onProgress);
      } else if (mode === 'text') {
        response = await AIFlashcardGeneratorService.generateFromText({
          text: text.trim(),
          deckName: deckName.trim(),
          numberOfCards,
          difficulty
        }, onProgress);
      } else { // mode === 'pdf'
        response = await AIFlashcardGeneratorService.generateFromPDF({
          pdfContent: pdfContent.trim(),
          deckName: deckName.trim(),
          numberOfCards,
          difficulty
        }, onProgress);
      }

      // Verificar se é processamento assíncrono
      if (response.isAsync && response.sessionId) {
        setSessionId(response.sessionId);
        setIsGenerating(false);
        setIsPolling(true);
        
        toast.success(`Processamento iniciado! ${response.totalChunks} partes serão processadas. Tempo estimado: ${response.estimatedTime}`);
        
        // Iniciar polling para acompanhar o progresso
        startProgressPolling(response.sessionId);
        return;
      }

      // Processamento síncrono (textos pequenos)
      if (!response.flashcards || response.flashcards.length === 0) {
        throw new Error('Nenhum flashcard foi gerado');
      }

      await createDeckWithFlashcards(response);

    } catch (error: any) {
      console.error('Erro ao gerar flashcards:', error);
      toast.error(error.message || 'Erro ao gerar flashcards');
    } finally {
      setIsGenerating(false);
    }
  };

  // Função para criar deck e flashcards
  const createDeckWithFlashcards = async (response: AIFlashcardResponse) => {
    try {

      // Criar o deck primeiro
      const deck = await FlashcardsService.createDeck({
        user_id: user!.id,
        name: deckName.trim(),
        description: `Deck gerado por IA ${mode === 'pdf' ? `a partir do PDF: ${pdfFile?.name}` : mode === 'theme' ? `sobre: ${theme}` : 'a partir de texto personalizado'}`,
        cover_color: '#8B5CF6',
        is_public: false,
        tags: mode === 'theme' ? [theme.toLowerCase()] : []
      });

      if (!deck) {
        throw new Error('Erro ao criar o deck');
      }

      // Criar os flashcards
      const flashcardPromises = response.flashcards.map(flashcard =>
        FlashcardsService.createFlashcard({
          user_id: user!.id,
          deck_id: deck.id,
          front: flashcard.front,
          back: flashcard.back,
          hint: flashcard.hint,
          tags: flashcard.tags || [],
          difficulty: flashcard.difficulty || difficulty
        })
      );

      await Promise.all(flashcardPromises);

      // Atualizar limites
      await refreshLimits();

      toast.success(`${response.flashcards.length} flashcards gerados com sucesso!`);
      
      if (onFlashcardsGenerated) {
        onFlashcardsGenerated();
      }
      
      handleClose();

    } catch (error: any) {
<<<<<<< HEAD
      console.error('Erro ao criar deck e flashcards:', error);
      toast.error(error.message || 'Erro ao criar deck e flashcards. Tente novamente.');
=======
      console.error('Erro ao gerar flashcards:', error);
      setProcessingStatus('failed');
      toast.error(error.message || 'Erro ao gerar flashcards. Tente novamente.');
    } finally {
      setIsGenerating(false);
>>>>>>> 5e93e846
    }
  };

  // Função para fazer polling do progresso
  const startProgressPolling = async (sessionId: string) => {
    const pollInterval = setInterval(async () => {
      try {
        const progressData = await AIFlashcardGeneratorService.trackProgress(sessionId);
        setProgress(progressData);
        
        if (progressData.status === 'completed') {
          clearInterval(pollInterval);
          setIsPolling(false);
          
          // Criar deck com os flashcards gerados
          if (progressData.flashcards && progressData.flashcards.length > 0) {
            await createDeckWithFlashcards({ flashcards: progressData.flashcards });
          } else {
            toast.error('Nenhum flashcard foi gerado durante o processamento.');
          }
        } else if (progressData.status === 'error') {
          clearInterval(pollInterval);
          setIsPolling(false);
          toast.error(progressData.error || 'Erro durante o processamento.');
        }
      } catch (error) {
        console.error('Erro ao verificar progresso:', error);
        // Continuar tentando por um tempo
      }
    }, 3000); // Verificar a cada 3 segundos
    
    // Timeout de segurança (15 minutos)
    setTimeout(() => {
      clearInterval(pollInterval);
      if (isPolling) {
        setIsPolling(false);
        toast.error('Timeout: O processamento demorou mais que o esperado.');
      }
    }, 15 * 60 * 1000);
  };

  // Verificar se tem acesso Pro
  const hasProAccess = subscriptionLimits?.plan !== 'free';

  if (!isOpen) return null;

  return (
    <div className="fixed inset-0 bg-black bg-opacity-50 flex items-center justify-center z-50 p-4">
      <div className="bg-white rounded-xl shadow-2xl w-full max-w-2xl max-h-[90vh] overflow-y-auto">
        {/* Header */}
        <div className="flex items-center justify-between p-6 border-b border-gray-200">
          <div className="flex items-center space-x-3">
            <div className="p-2 bg-gradient-to-r from-purple-100 to-blue-100 rounded-lg">
              <Wand2 className="h-6 w-6 text-purple-600" />
            </div>
            <div>
              <h2 className="text-xl font-bold text-gray-900">Gerar Flashcards com IA</h2>
              <p className="text-sm text-gray-500">Crie flashcards automaticamente usando inteligência artificial</p>
            </div>
          </div>
          <button
            onClick={handleClose}
            disabled={isGenerating || isExtractingPdf || isPolling}
            className="p-2 hover:bg-gray-100 rounded-lg transition-colors disabled:opacity-50"
          >
            <X className="h-5 w-5 text-gray-500" />
          </button>
        </div>

        {/* Progress Indicator */}
        {isPolling && progress && (
          <div className="p-6 border-b border-gray-200 bg-blue-50">
            <div className="flex items-center space-x-3 mb-3">
              <Loader2 className="h-5 w-5 text-blue-600 animate-spin" />
              <span className="font-medium text-blue-900">Processando flashcards...</span>
            </div>
            
            <div className="space-y-2">
              <div className="flex justify-between text-sm text-blue-700">
                <span>Progresso: {progress.processedChunks || 0} de {progress.totalChunks || 0} partes</span>
                <span>{progress.flashcardsGenerated || 0} flashcards gerados</span>
              </div>
              
              <div className="w-full bg-blue-200 rounded-full h-2">
                <div 
                  className="bg-blue-600 h-2 rounded-full transition-all duration-300"
                  style={{ 
                    width: `${progress.totalChunks ? (progress.processedChunks / progress.totalChunks) * 100 : 0}%` 
                  }}
                />
              </div>
              
              <p className="text-xs text-blue-600">
                Status: {progress.status === 'processing' ? 'Processando...' : progress.status}
              </p>
            </div>
          </div>
        )}

        <div className="p-6">
          {!hasProAccess ? (
            // Upgrade prompt
            <div className="text-center py-8">
              <div className="inline-flex items-center justify-center w-16 h-16 bg-purple-100 rounded-full mb-4">
                <Sparkles className="h-8 w-8 text-purple-600" />
              </div>
              <h3 className="text-lg font-semibold text-gray-900 mb-2">Recurso Premium</h3>
              <p className="text-gray-600 mb-6">
                A geração de flashcards por IA é exclusiva para usuários dos planos Pro e Pro+.
              </p>
              <Button
                onClick={() => window.open('/pricing', '_blank')}
                className="bg-gradient-to-r from-purple-600 to-blue-600 hover:from-purple-700 hover:to-blue-700"
              >
                Fazer Upgrade
              </Button>
            </div>
          ) : (
            <div className="space-y-6">
              {/* Seleção do modo */}
              <div>
                <Label className="text-base font-medium text-gray-900 mb-3 block">
                  Como você quer gerar os flashcards?
                </Label>
                <RadioGroup value={mode} onValueChange={(value) => setMode(value as GenerationMode)}>
                  <div className="space-y-3">
                    <div className="flex items-center space-x-3 p-3 border border-gray-200 rounded-lg hover:bg-gray-50 transition-colors">
                      <RadioGroupItem value="theme" id="theme" />
                      <div className="flex items-center space-x-3 flex-1">
                        <Type className="h-5 w-5 text-blue-600" />
                        <div>
                          <Label htmlFor="theme" className="font-medium cursor-pointer">Por Tema</Label>
                          <p className="text-sm text-gray-500">Digite um tema e a IA criará flashcards sobre ele</p>
                        </div>
                      </div>
                    </div>

                    <div className="flex items-center space-x-3 p-3 border border-gray-200 rounded-lg hover:bg-gray-50 transition-colors">
                      <RadioGroupItem value="text" id="text" />
                      <div className="flex items-center space-x-3 flex-1">
                        <FileText className="h-5 w-5 text-green-600" />
                        <div>
                          <Label htmlFor="text" className="font-medium cursor-pointer">A partir de Texto</Label>
                          <p className="text-sm text-gray-500">Cole um texto e a IA extrairá os conceitos principais</p>
                        </div>
                      </div>
                    </div>

                    <div className="flex items-center space-x-3 p-3 border border-gray-200 rounded-lg hover:bg-gray-50 transition-colors">
                      <RadioGroupItem value="pdf" id="pdf" />
                      <div className="flex items-center space-x-3 flex-1">
                        <Upload className="h-5 w-5 text-orange-600" />
                        <div>
                          <Label htmlFor="pdf" className="font-medium cursor-pointer">A partir de PDF</Label>
                          <p className="text-sm text-gray-500">Upload de um PDF para extrair conteúdo automaticamente</p>
                        </div>
                      </div>
                    </div>
                  </div>
                </RadioGroup>
              </div>

              {/* Configurações gerais */}
              <div className="grid grid-cols-1 md:grid-cols-2 gap-4">
                <div>
                  <Label htmlFor="deckName" className="text-sm font-medium text-gray-700 mb-2 block">
                    Nome do Deck
                  </Label>
                  <Input
                    id="deckName"
                    value={deckName}
                    onChange={(e) => setDeckName(e.target.value)}
                    placeholder="Ex: Biologia Celular"
                    disabled={isGenerating || isExtractingPdf}
                  />
                </div>

                <div>
                  <Label htmlFor="numberOfCards" className="text-sm font-medium text-gray-700 mb-2 block">
                    Número de Cartões
                  </Label>
                  <Input
                    id="numberOfCards"
                    type="number"
                    min="5"
                    max="50"
                    value={numberOfCards}
                    onChange={(e) => setNumberOfCards(parseInt(e.target.value) || 10)}
                    disabled={isGenerating || isExtractingPdf}
                  />
                </div>
              </div>

              <div>
                <Label className="text-sm font-medium text-gray-700 mb-2 block">
                  Nível de Dificuldade
                </Label>
                <RadioGroup value={difficulty} onValueChange={(value) => setDifficulty(value as any)}>
                  <div className="flex space-x-6">
                    <div className="flex items-center space-x-2">
                      <RadioGroupItem value="easy" id="easy" />
                      <Label htmlFor="easy" className="cursor-pointer">Fácil</Label>
                    </div>
                    <div className="flex items-center space-x-2">
                      <RadioGroupItem value="medium" id="medium" />
                      <Label htmlFor="medium" className="cursor-pointer">Médio</Label>
                    </div>
                    <div className="flex items-center space-x-2">
                      <RadioGroupItem value="hard" id="hard" />
                      <Label htmlFor="hard" className="cursor-pointer">Difícil</Label>
                    </div>
                  </div>
                </RadioGroup>
              </div>

              {/* Campos específicos por modo */}
              {mode === 'theme' && (
                <div>
                  <Label htmlFor="theme" className="text-sm font-medium text-gray-700 mb-2 block">
                    Tema dos Flashcards
                  </Label>
                  <Input
                    id="theme"
                    value={theme}
                    onChange={(e) => setTheme(e.target.value)}
                    placeholder="Ex: Sistema cardiovascular, Revolução Francesa, Funções matemáticas..."
                    disabled={isGenerating || isExtractingPdf}
                  />
                </div>
              )}

              {mode === 'text' && (
                <div>
                  <Label htmlFor="text" className="text-sm font-medium text-gray-700 mb-2 block">
                    Texto para Análise
                  </Label>
                  <Textarea
                    id="text"
                    value={text}
                    onChange={(e) => setText(e.target.value)}
                    placeholder="Cole aqui o texto que você quer transformar em flashcards..."
                    rows={6}
                    disabled={isGenerating || isExtractingPdf}
                  />
                </div>
              )}

              {mode === 'pdf' && (
                <div>
                  <Label htmlFor="pdf" className="text-sm font-medium text-gray-700 mb-2 block">
                    Arquivo PDF
                  </Label>
                  <div 
                    className={`border-2 border-dashed rounded-lg p-6 text-center transition-colors ${
                      pdfFile ? 'border-green-300 bg-green-50' : 'border-gray-300 hover:border-gray-400'
                    }`}
                  >
                    <input
                      ref={fileInputRef}
                      type="file"
                      accept=".pdf"
                      onChange={(e) => {
                        const file = e.target.files?.[0]
                        if (file) {
                          handlePdfUpload(file)
                        }
                      }}
                      className="hidden"
                      disabled={isGenerating || isExtractingPdf}
                    />
                    
                    {isExtractingPdf ? (
                      <div className="flex flex-col items-center">
                        <Loader2 className="h-8 w-8 text-blue-600 animate-spin mb-2" />
                        <p className="text-sm text-blue-600 font-medium">Extraindo texto do PDF...</p>
                        <p className="text-xs text-gray-500 mt-1">Isso pode levar alguns segundos</p>
                      </div>
                    ) : pdfFile ? (
                      <div className="flex flex-col items-center">
                        <FileText className="h-8 w-8 text-green-600 mb-2" />
                        <p className="text-sm text-green-600 font-medium">{pdfFile.name}</p>
                        <p className="text-xs text-gray-500 mt-1">
                          {pdfContent ? `${pdfContent.length} caracteres extraídos` : 'Processando...'}
                        </p>
                        <Button
                          variant="outline"
                          size="sm"
                          onClick={() => fileInputRef.current?.click()}
                          className="mt-2"
                          disabled={isGenerating || isExtractingPdf}
                        >
                          Escolher outro arquivo
                        </Button>
                      </div>
                    ) : (
                      <div className="flex flex-col items-center">
                        <Upload className="h-8 w-8 text-gray-400 mb-2" />
                        <p className="text-sm text-gray-600 mb-2">Clique para selecionar um arquivo PDF</p>
                        <p className="text-xs text-gray-500 mb-3">Máximo 10MB</p>
                        <Button
                          variant="outline"
                          onClick={() => fileInputRef.current?.click()}
                          disabled={isGenerating || isExtractingPdf}
                        >
                          Selecionar PDF
                        </Button>
                      </div>
                    )}
                  </div>
                  
                  {pdfContent && (
                    <div className="mt-3">
                      <Label className="text-sm font-medium text-gray-700 mb-2 block">
                        Prévia do texto extraído
                      </Label>
                      <div className="bg-gray-50 border border-gray-200 rounded-lg p-3 max-h-32 overflow-y-auto">
                        <p className="text-xs text-gray-600">
                          {pdfContent.substring(0, 500)}
                          {pdfContent.length > 500 && '...'}
                        </p>
                      </div>
                    </div>
                  )}
                </div>
              )}

              {/* Botões de ação */}
              <div className="flex justify-end space-x-3 pt-4 border-t border-gray-200">
                <Button
                  variant="outline"
                  onClick={handleClose}
                  disabled={isGenerating || isExtractingPdf || isPolling}
                >
                  Cancelar
                </Button>
                <Button
                  onClick={generateFlashcards}
                  disabled={isGenerating || isExtractingPdf || isPolling || (mode === 'pdf' && !pdfContent)}
                  className="relative bg-gradient-to-r from-purple-600 via-indigo-600 to-blue-600 hover:from-purple-700 hover:via-indigo-700 hover:to-blue-700 text-white font-semibold shadow-lg hover:shadow-xl transform hover:scale-105 transition-all duration-200 border-0"
                >
                  {isGenerating ? (
                    <div className="flex flex-col items-center">
                      <div className="flex items-center mb-1">
                        {getStatusIcon(processingStatus)}
                        <span className="ml-2 bg-gradient-to-r from-white to-purple-100 bg-clip-text text-transparent">
                          {getStatusMessage(processingStatus)}
                        </span>
                      </div>
                      {processingStatus === 'processing' && (
                        <div className="text-xs text-purple-100 opacity-75">
                          Isso pode levar alguns minutos...
                        </div>
                      )}
                    </div>
                  ) : (
                    <>
                      <Wand2 className="h-4 w-4 mr-2" />
                      <span className="bg-gradient-to-r from-white to-purple-100 bg-clip-text text-transparent">
                        Gerar Flashcards
                      </span>
                    </>
                  )}
                </Button>
              </div>
            </div>
          )}
        </div>
      </div>
    </div>
  );
}<|MERGE_RESOLUTION|>--- conflicted
+++ resolved
@@ -61,13 +61,7 @@
       setDeckName('');
       setNumberOfCards(10);
       setDifficulty('medium');
-<<<<<<< HEAD
-      setSessionId(null);
-      setProgress(null);
-      setIsPolling(false);
-=======
       setProcessingStatus('');
->>>>>>> 5e93e846
       onClose();
     }
   };
@@ -291,16 +285,11 @@
       handleClose();
 
     } catch (error: any) {
-<<<<<<< HEAD
-      console.error('Erro ao criar deck e flashcards:', error);
-      toast.error(error.message || 'Erro ao criar deck e flashcards. Tente novamente.');
-=======
       console.error('Erro ao gerar flashcards:', error);
       setProcessingStatus('failed');
       toast.error(error.message || 'Erro ao gerar flashcards. Tente novamente.');
     } finally {
       setIsGenerating(false);
->>>>>>> 5e93e846
     }
   };
 
