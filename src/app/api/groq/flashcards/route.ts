--- conflicted
+++ resolved
@@ -1,23 +1,7 @@
 import { NextRequest, NextResponse } from 'next/server';
 import { createClient } from '@supabase/supabase-js';
-<<<<<<< HEAD
-import Groq from 'groq-sdk';
-import { randomUUID } from 'crypto';
-
-// Configurar Supabase Admin
-const adminSupabase = createClient(
-  process.env.NEXT_PUBLIC_SUPABASE_URL!,
-  process.env.SUPABASE_SERVICE_ROLE_KEY!
-);
-
-// Configurar Groq
-const groq = new Groq({
-  apiKey: process.env.GROQ_API_KEY!
-});
-=======
 import { SubscriptionService } from '@/services/subscription.service';
 import { SubscriptionTier } from '@/types/subscription';
->>>>>>> 5e93e846
 
 export async function POST(request: NextRequest) {
   try {
@@ -44,20 +28,6 @@
     // Gerar ID único para a sessão
     const sessionId = randomUUID();
 
-<<<<<<< HEAD
-    console.log(`Processando conteúdo (${prompt.length} caracteres)...`);
-    
-    // Se o texto for muito grande, vamos truncar para evitar problemas
-    const MAX_CONTENT_SIZE = 80000; // 80k caracteres
-    let processedPrompt = prompt;
-    
-    if (prompt.length > MAX_CONTENT_SIZE) {
-      console.log(`Texto muito grande (${prompt.length} chars), truncando para ${MAX_CONTENT_SIZE} chars`);
-      processedPrompt = prompt.substring(0, MAX_CONTENT_SIZE) + "\n\n[CONTEÚDO TRUNCADO - FOQUE NOS CONCEITOS PRINCIPAIS APRESENTADOS]";
-    }
-
-    const systemPrompt = `Você é um especialista brasileiro em educação e criação de flashcards educacionais com vasta experiência em pedagogia e técnicas de memorização. Sua missão é criar flashcards EDUCATIVOS, CLAROS, PRECISOS e PEDAGOGICAMENTE EFICAZES em PORTUGUÊS BRASILEIRO.
-=======
     const { prompt } = await request.json();
     if (!prompt) return NextResponse.json({ error: 'Prompt é obrigatório' }, { status: 400 });
 
@@ -67,7 +37,6 @@
         error: `Texto muito longo. Máximo permitido: 80000 caracteres. Atual: ${prompt.length} caracteres.` 
       }, { status: 400 });
     }
->>>>>>> 5e93e846
 
     // Criar job no Supabase para processamento assíncrono
     const { data: job, error: jobError } = await adminSupabase
@@ -90,234 +59,6 @@
     const origin = request.nextUrl?.origin || `${request.headers.get('x-forwarded-proto') || 'http'}://${request.headers.get('host') || 'localhost:3000'}`;
     const workerUrl = `${origin}/api/workers/flashcards`;
 
-<<<<<<< HEAD
-FORMATO DE RESPOSTA OBRIGATÓRIO (JSON válido):
-{
-  "deckName": "Nome do Deck",
-  "description": "Descrição breve do conteúdo",
-  "flashcards": [
-    {
-      "front": "Pergunta clara e direta",
-      "back": "Resposta completa e precisa",
-      "hint": "Dica opcional para memorização",
-      "tags": ["tag1", "tag2"],
-      "difficulty": "easy|medium|hard"
-    }
-  ]
-}
-
-REGRAS IMPORTANTES:
-- Crie entre 8-15 flashcards por sessão
-- Use APENAS português brasileiro
-- Mantenha perguntas concisas (máx. 100 caracteres)
-- Respostas devem ser informativas mas não extensas (máx. 300 caracteres)
-- Tags devem ser relevantes e específicas
-- Dificuldade deve refletir a complexidade do conceito
-- SEMPRE retorne JSON válido
-- NÃO inclua texto adicional fora do JSON`;
-
-    const controller = new AbortController();
-    const timeout = setTimeout(() => controller.abort(), 300000); // 5 minutos timeout
-
-    try {
-      console.log('Enviando requisição para Groq...');
-      
-      const completion = await groq.chat.completions.create({
-        messages: [
-          { 
-            role: 'system', 
-            content: systemPrompt
-          },
-          { role: 'user', content: processedPrompt }
-        ],
-        model: 'openai/gpt-oss-120b',
-        max_completion_tokens: 10000,
-        temperature: 0.3,
-        top_p: 0.9
-      }, { signal: controller.signal });
-
-      clearTimeout(timeout);
-      
-      const rawResponse = completion.choices[0]?.message?.content || '';
-      console.log('=== RESPOSTA BRUTA ===');
-      console.log(rawResponse.substring(0, 500) + '...');
-      console.log('=== FIM DO CONTEÚDO BRUTO ===');
-
-      // Tentar extrair flashcards usando múltiplas estratégias
-      let extractedFlashcards: any[] = [];
-      
-      try {
-        // Estratégia 1: JSON parsing direto
-        const jsonMatch = rawResponse.match(/\{[\s\S]*\}/);
-        if (jsonMatch) {
-          const jsonStr = jsonMatch[0];
-          const parsed = JSON.parse(jsonStr);
-          if (parsed.flashcards && Array.isArray(parsed.flashcards)) {
-            extractedFlashcards = parsed.flashcards;
-            console.log(`✅ JSON parsing bem-sucedido, encontrados ${extractedFlashcards.length} flashcards`);
-          }
-        }
-      } catch (jsonError) {
-        console.log('❌ Falha no JSON parsing, tentando extração por regex...');
-        
-        // Estratégia 2: Extração por regex
-        const flashcardPattern = /"front":\s*"([^"]+)"[\s\S]*?"back":\s*"([^"]+)"(?:[\s\S]*?"hint":\s*"([^"]*)")?(?:[\s\S]*?"tags":\s*\[([^\]]*)\])?(?:[\s\S]*?"difficulty":\s*"([^"]*)")?/g;
-        let match;
-        
-        while ((match = flashcardPattern.exec(rawResponse)) !== null) {
-          const [, front, back, hint, tagsStr, difficulty] = match;
-          
-          let tags: string[] = [];
-          if (tagsStr) {
-            tags = tagsStr.split(',').map(tag => tag.replace(/"/g, '').trim()).filter(tag => tag.length > 0);
-          }
-          
-          extractedFlashcards.push({
-            front: front.trim(),
-            back: back.trim(),
-            hint: hint?.trim() || '',
-            tags: tags.length > 0 ? tags : ['geral'],
-            difficulty: difficulty?.trim() || 'medium'
-          });
-        }
-        
-        if (extractedFlashcards.length > 0) {
-          console.log(`✅ Extração por regex bem-sucedida, encontrados ${extractedFlashcards.length} flashcards`);
-        } else {
-          // Estratégia 3: Extração por blocos de texto
-          const lines = rawResponse.split('\n');
-          let currentFlashcard: any = {};
-          
-          for (const line of lines) {
-            const trimmedLine = line.trim();
-            
-            if (trimmedLine.includes('front') || trimmedLine.includes('Pergunta') || trimmedLine.includes('Front')) {
-              if (currentFlashcard.front && currentFlashcard.back) {
-                extractedFlashcards.push({
-                  ...currentFlashcard,
-                  tags: currentFlashcard.tags || ['geral'],
-                  difficulty: currentFlashcard.difficulty || 'medium'
-                });
-              }
-              currentFlashcard = { front: trimmedLine.replace(/.*?[:"]/, '').replace(/[",].*/, '').trim() };
-            } else if (trimmedLine.includes('back') || trimmedLine.includes('Resposta') || trimmedLine.includes('Back')) {
-              currentFlashcard.back = trimmedLine.replace(/.*?[:"]/, '').replace(/[",].*/, '').trim();
-            } else if (trimmedLine.includes('hint') || trimmedLine.includes('Dica')) {
-              currentFlashcard.hint = trimmedLine.replace(/.*?[:"]/, '').replace(/[",].*/, '').trim();
-            } else if (trimmedLine.includes('tags') || trimmedLine.includes('Tags')) {
-              const tagsMatch = trimmedLine.match(/\[(.*?)\]/);
-              if (tagsMatch) {
-                currentFlashcard.tags = tagsMatch[1].split(',').map(tag => tag.replace(/"/g, '').trim());
-              }
-            }
-          }
-          
-          // Adicionar o último flashcard se válido
-          if (currentFlashcard.front && currentFlashcard.back) {
-            extractedFlashcards.push({
-              ...currentFlashcard,
-              tags: currentFlashcard.tags || ['geral'],
-              difficulty: currentFlashcard.difficulty || 'medium'
-            });
-          }
-          
-          if (extractedFlashcards.length > 0) {
-            console.log(`✅ Extração por blocos bem-sucedida, encontrados ${extractedFlashcards.length} flashcards`);
-          }
-        }
-      }
-
-      // Validar e filtrar flashcards
-      const validFlashcards = extractedFlashcards.filter(card => 
-        card.front && 
-        card.back && 
-        card.front.trim().length > 0 && 
-        card.back.trim().length > 0 &&
-        card.front.trim().length < 500 &&
-        card.back.trim().length < 1000
-      );
-
-      if (validFlashcards.length === 0) {
-        console.warn('Nenhum flashcard válido extraído');
-        return NextResponse.json({ 
-          error: 'Não foi possível extrair flashcards válidos do conteúdo fornecido' 
-        }, { status: 400 });
-      }
-
-      // Primeiro, criar um deck para os flashcards
-      const deckName = `Flashcards Gerados - ${new Date().toLocaleDateString('pt-BR')}`;
-      const deckDescription = `Deck gerado automaticamente a partir do conteúdo fornecido`;
-      
-      const { data: deckData, error: deckError } = await adminSupabase
-        .from('flashcard_decks')
-        .insert({
-          id: sessionId,
-          user_id: userId,
-          name: deckName,
-          description: deckDescription,
-          cover_color: '#6366f1',
-          is_public: false,
-          tags: ['IA', 'Gerado automaticamente']
-        })
-        .select()
-        .single();
-
-      if (deckError) {
-        console.error('Erro ao criar deck:', deckError);
-        return NextResponse.json({ 
-          error: 'Erro ao criar deck para os flashcards' 
-        }, { status: 500 });
-      }
-
-      // Agora salvar os flashcards no deck criado
-      const flashcardsToSave = validFlashcards.map(flashcard => ({
-        user_id: userId,
-        deck_id: sessionId,
-        front: flashcard.front,
-        back: flashcard.back,
-        hint: flashcard.hint || null,
-        tags: flashcard.tags || ['geral'],
-        difficulty: flashcard.difficulty || 'medium'
-      }));
-
-      const { error: insertError } = await adminSupabase
-        .from('flashcards')
-        .insert(flashcardsToSave);
-
-      if (insertError) {
-        console.error('Erro ao salvar flashcards:', insertError);
-        return NextResponse.json({ 
-          error: 'Erro ao salvar flashcards no banco de dados' 
-        }, { status: 500 });
-      }
-
-      console.log(`✅ ${validFlashcards.length} flashcards salvos com sucesso`);
-
-      // Retornar resposta com os flashcards
-      return NextResponse.json({
-        sessionId,
-        status: 'completed',
-        flashcards: validFlashcards,
-        totalFlashcards: validFlashcards.length,
-        message: `${validFlashcards.length} flashcards gerados com sucesso!`
-      });
-
-    } catch (error: any) {
-      clearTimeout(timeout);
-      console.error('Erro no processamento:', error);
-      
-      if (error.name === 'AbortError') {
-        return NextResponse.json({ 
-          error: 'Timeout: O processamento demorou muito tempo' 
-        }, { status: 408 });
-      }
-      
-      return NextResponse.json({ 
-        error: 'Erro interno do servidor durante o processamento' 
-      }, { status: 500 });
-    }
-
-=======
     console.log('[Flashcards API] Disparando worker (fire-and-forget):', workerUrl, 'para job:', job.id);
 
     // Fire-and-forget: não usamos await aqui para não bloquear esta rota
@@ -351,7 +92,6 @@
       status: 'processing',
       message: 'Estamos processando seus flashcards! Aguarde alguns instantes...'
     });
->>>>>>> 5e93e846
   } catch (error: any) {
     console.error('Erro geral na API:', error);
     return NextResponse.json({ 
